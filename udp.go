--- conflicted
+++ resolved
@@ -7,12 +7,7 @@
 
 	"sync"
 
-<<<<<<< HEAD
-	"github.com/shadowsocks/go-shadowsocks2/core"
 	"github.com/shadowsocks/go-shadowsocks2/socks"
-=======
-	"github.com/riobard/go-shadowsocks2/socks"
->>>>>>> de996c88
 )
 
 const udpBufSize = 64 * 1024
